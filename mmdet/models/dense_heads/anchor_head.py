import torch
import torch.nn as nn
from mmcv.cnn import normal_init
from mmcv.runner import force_fp32

from mmdet.core import (anchor_inside_flags, build_anchor_generator,
                        build_assigner, build_bbox_coder, build_sampler,
                        images_to_levels, multi_apply, multiclass_nms, unmap)
from ..builder import HEADS, build_loss
from .base_dense_head import BaseDenseHead
from .dense_test_mixins import BBoxTestMixin


@HEADS.register_module()
class AnchorHead(BaseDenseHead, BBoxTestMixin):
    """Anchor-based head (RPN, RetinaNet, SSD, etc.).

    Args:
        num_classes (int): Number of categories excluding the background
            category.
        in_channels (int): Number of channels in the input feature map.
        feat_channels (int): Number of hidden channels. Used in child classes.
        anchor_generator (dict): Config dict for anchor generator
        bbox_coder (dict): Config of bounding box coder.
        reg_decoded_bbox (bool): If true, the regression loss would be
            applied directly on decoded bounding boxes, converting both
            the predicted boxes and regression targets to absolute
            coordinates format. Default False. It should be `True` when
            using `IoULoss`, `GIoULoss`, or `DIoULoss` in the bbox head.
        loss_cls (dict): Config of classification loss.
        loss_bbox (dict): Config of localization loss.
        train_cfg (dict): Training config of anchor head.
        test_cfg (dict): Testing config of anchor head.
    """  # noqa: W605

    def __init__(self,
                 num_classes,
                 in_channels,
                 feat_channels=256,
                 anchor_generator=dict(
                     type='AnchorGenerator',
                     scales=[8, 16, 32],
                     ratios=[0.5, 1.0, 2.0],
                     strides=[4, 8, 16, 32, 64]),
                 bbox_coder=dict(
                     type='DeltaXYWHBBoxCoder',
                     clip_border=True,
                     target_means=(.0, .0, .0, .0),
                     target_stds=(1.0, 1.0, 1.0, 1.0)),
                 reg_decoded_bbox=False,
                 loss_cls=dict(
                     type='CrossEntropyLoss',
                     use_sigmoid=True,
                     loss_weight=1.0),
                 loss_bbox=dict(
                     type='SmoothL1Loss', beta=1.0 / 9.0, loss_weight=1.0),
                 train_cfg=None,
                 test_cfg=None):
        super(AnchorHead, self).__init__()
        self.in_channels = in_channels
        self.num_classes = num_classes
        self.feat_channels = feat_channels
        self.use_sigmoid_cls = loss_cls.get('use_sigmoid', False)
        # TODO better way to determine whether sample or not
        self.sampling = loss_cls['type'] not in [
            'FocalLoss', 'GHMC', 'QualityFocalLoss'
        ]
        if self.use_sigmoid_cls:
            self.cls_out_channels = num_classes
        else:
            self.cls_out_channels = num_classes + 1

        if self.cls_out_channels <= 0:
            raise ValueError(f'num_classes={num_classes} is too small')
        self.reg_decoded_bbox = reg_decoded_bbox

        self.bbox_coder = build_bbox_coder(bbox_coder)
        self.loss_cls = build_loss(loss_cls)
        self.loss_bbox = build_loss(loss_bbox)
        self.train_cfg = train_cfg
        self.test_cfg = test_cfg
        if self.train_cfg:
            self.assigner = build_assigner(self.train_cfg.assigner)
            # use PseudoSampler when sampling is False
            if self.sampling and hasattr(self.train_cfg, 'sampler'):
                sampler_cfg = self.train_cfg.sampler
            else:
                sampler_cfg = dict(type='PseudoSampler')
            self.sampler = build_sampler(sampler_cfg, context=self)
        self.fp16_enabled = False

        self.anchor_generator = build_anchor_generator(anchor_generator)
        # usually the numbers of anchors for each level are the same
        # except SSD detectors
        self.num_anchors = self.anchor_generator.num_base_anchors[0]
        self._init_layers()

    def _init_layers(self):
        """Initialize layers of the head."""
        self.conv_cls = nn.Conv2d(self.in_channels,
                                  self.num_anchors * self.cls_out_channels, 1)
        self.conv_reg = nn.Conv2d(self.in_channels, self.num_anchors * 4, 1)

    def init_weights(self):
        """Initialize weights of the head."""
        normal_init(self.conv_cls, std=0.01)
        normal_init(self.conv_reg, std=0.01)

    def forward_single(self, x):
        """Forward feature of a single scale level.

        Args:
            x (Tensor): Features of a single scale level.

        Returns:
            tuple:
                cls_score (Tensor): Cls scores for a single scale level \
                    the channels number is num_anchors * num_classes.
                bbox_pred (Tensor): Box energies / deltas for a single scale \
                    level, the channels number is num_anchors * 4.
        """
        cls_score = self.conv_cls(x)
        bbox_pred = self.conv_reg(x)
        return cls_score, bbox_pred

    def forward(self, feats):
        """Forward features from the upstream network.

        Args:
            feats (tuple[Tensor]): Features from the upstream network, each is
                a 4D-tensor.

        Returns:
            tuple: A tuple of classification scores and bbox prediction.

                - cls_scores (list[Tensor]): Classification scores for all \
                    scale levels, each is a 4D-tensor, the channels number \
                    is num_anchors * num_classes.
                - bbox_preds (list[Tensor]): Box energies / deltas for all \
                    scale levels, each is a 4D-tensor, the channels number \
                    is num_anchors * 4.
        """
        return multi_apply(self.forward_single, feats)

    def get_anchors(self, featmap_sizes, img_metas, device='cuda'):
        """Get anchors according to feature map sizes.

        Args:
            featmap_sizes (list[tuple]): Multi-level feature map sizes.
            img_metas (list[dict]): Image meta info.
            device (torch.device | str): Device for returned tensors

        Returns:
            tuple:
                anchor_list (list[Tensor]): Anchors of each image.
                valid_flag_list (list[Tensor]): Valid flags of each image.
        """
        num_imgs = len(img_metas)

        # since feature map sizes of all images are the same, we only compute
        # anchors for one time
        multi_level_anchors = self.anchor_generator.grid_anchors(
            featmap_sizes, device)
        anchor_list = [multi_level_anchors for _ in range(num_imgs)]

        # for each image, we compute valid flags of multi level anchors
        valid_flag_list = []
        for img_id, img_meta in enumerate(img_metas):
            multi_level_flags = self.anchor_generator.valid_flags(
                featmap_sizes, img_meta['pad_shape'], device)
            valid_flag_list.append(multi_level_flags)

        return anchor_list, valid_flag_list

    def _get_targets_single(self,
                            flat_anchors,
                            valid_flags,
                            gt_bboxes,
                            gt_bboxes_ignore,
                            gt_labels,
                            img_meta,
                            label_channels=1,
                            unmap_outputs=True):
        """Compute regression and classification targets for anchors in a
        single image.

        Args:
            flat_anchors (Tensor): Multi-level anchors of the image, which are
                concatenated into a single tensor of shape (num_anchors ,4)
            valid_flags (Tensor): Multi level valid flags of the image,
                which are concatenated into a single tensor of
                    shape (num_anchors,).
            gt_bboxes (Tensor): Ground truth bboxes of the image,
                shape (num_gts, 4).
            img_meta (dict): Meta info of the image.
            gt_bboxes_ignore (Tensor): Ground truth bboxes to be
                ignored, shape (num_ignored_gts, 4).
            img_meta (dict): Meta info of the image.
            gt_labels (Tensor): Ground truth labels of each box,
                shape (num_gts,).
            label_channels (int): Channel of label.
            unmap_outputs (bool): Whether to map outputs back to the original
                set of anchors.

        Returns:
            tuple:
                labels_list (list[Tensor]): Labels of each level
                label_weights_list (list[Tensor]): Label weights of each level
                bbox_targets_list (list[Tensor]): BBox targets of each level
                bbox_weights_list (list[Tensor]): BBox weights of each level
                num_total_pos (int): Number of positive samples in all images
                num_total_neg (int): Number of negative samples in all images
        """
        inside_flags = anchor_inside_flags(flat_anchors, valid_flags,
                                           img_meta['img_shape'][:2],
                                           self.train_cfg.allowed_border)
        if not inside_flags.any():
            return (None, ) * 7
        # assign gt and sample anchors
        anchors = flat_anchors[inside_flags, :]

        assign_result = self.assigner.assign(
            anchors, gt_bboxes, gt_bboxes_ignore,
            None if self.sampling else gt_labels)
        sampling_result = self.sampler.sample(assign_result, anchors,
                                              gt_bboxes)

        num_valid_anchors = anchors.shape[0]
        bbox_targets = torch.zeros_like(anchors)
        bbox_weights = torch.zeros_like(anchors)
        labels = anchors.new_full((num_valid_anchors, ),
                                  self.num_classes,
                                  dtype=torch.long)
        label_weights = anchors.new_zeros(num_valid_anchors, dtype=torch.float)

        pos_inds = sampling_result.pos_inds
        neg_inds = sampling_result.neg_inds
        if len(pos_inds) > 0:
            if not self.reg_decoded_bbox:
                pos_bbox_targets = self.bbox_coder.encode(
                    sampling_result.pos_bboxes, sampling_result.pos_gt_bboxes)
            else:
                pos_bbox_targets = sampling_result.pos_gt_bboxes
            bbox_targets[pos_inds, :] = pos_bbox_targets
            bbox_weights[pos_inds, :] = 1.0
            if gt_labels is None:
                # Only rpn gives gt_labels as None
                # Foreground is the first class since v2.5.0
                labels[pos_inds] = 0
            else:
                labels[pos_inds] = gt_labels[
                    sampling_result.pos_assigned_gt_inds]
            if self.train_cfg.pos_weight <= 0:
                label_weights[pos_inds] = 1.0
            else:
                label_weights[pos_inds] = self.train_cfg.pos_weight
        if len(neg_inds) > 0:
            label_weights[neg_inds] = 1.0

        # map up to original set of anchors
        if unmap_outputs:
            num_total_anchors = flat_anchors.size(0)
            labels = unmap(
                labels, num_total_anchors, inside_flags,
                fill=self.num_classes)  # fill bg label
            label_weights = unmap(label_weights, num_total_anchors,
                                  inside_flags)
            bbox_targets = unmap(bbox_targets, num_total_anchors, inside_flags)
            bbox_weights = unmap(bbox_weights, num_total_anchors, inside_flags)

        return (labels, label_weights, bbox_targets, bbox_weights, pos_inds,
                neg_inds, sampling_result)

    def get_targets(self,
                    anchor_list,
                    valid_flag_list,
                    gt_bboxes_list,
                    img_metas,
                    gt_bboxes_ignore_list=None,
                    gt_labels_list=None,
                    label_channels=1,
                    unmap_outputs=True,
                    return_sampling_results=False):
        """Compute regression and classification targets for anchors in
        multiple images.

        Args:
            anchor_list (list[list[Tensor]]): Multi level anchors of each
                image. The outer list indicates images, and the inner list
                corresponds to feature levels of the image. Each element of
                the inner list is a tensor of shape (num_anchors, 4).
            valid_flag_list (list[list[Tensor]]): Multi level valid flags of
                each image. The outer list indicates images, and the inner list
                corresponds to feature levels of the image. Each element of
                the inner list is a tensor of shape (num_anchors, )
            gt_bboxes_list (list[Tensor]): Ground truth bboxes of each image.
            img_metas (list[dict]): Meta info of each image.
            gt_bboxes_ignore_list (list[Tensor]): Ground truth bboxes to be
                ignored.
            gt_labels_list (list[Tensor]): Ground truth labels of each box.
            label_channels (int): Channel of label.
            unmap_outputs (bool): Whether to map outputs back to the original
                set of anchors.

        Returns:
            tuple: Usually returns a tuple containing learning targets.

                - labels_list (list[Tensor]): Labels of each level.
                - label_weights_list (list[Tensor]): Label weights of each \
                    level.
                - bbox_targets_list (list[Tensor]): BBox targets of each level.
                - bbox_weights_list (list[Tensor]): BBox weights of each level.
                - num_total_pos (int): Number of positive samples in all \
                    images.
                - num_total_neg (int): Number of negative samples in all \
                    images.
            additional_returns: This function enables user-defined returns from
                `self._get_targets_single`. These returns are currently refined
                to properties at each feature map (i.e. having HxW dimension).
                The results will be concatenated after the end
        """
        num_imgs = len(img_metas)
        assert len(anchor_list) == len(valid_flag_list) == num_imgs

        # anchor number of multi levels
        num_level_anchors = [anchors.size(0) for anchors in anchor_list[0]]
        # concat all level anchors to a single tensor
        concat_anchor_list = []
        concat_valid_flag_list = []
        for i in range(num_imgs):
            assert len(anchor_list[i]) == len(valid_flag_list[i])
            concat_anchor_list.append(torch.cat(anchor_list[i]))
            concat_valid_flag_list.append(torch.cat(valid_flag_list[i]))

        # compute targets for each image
        if gt_bboxes_ignore_list is None:
            gt_bboxes_ignore_list = [None for _ in range(num_imgs)]
        if gt_labels_list is None:
            gt_labels_list = [None for _ in range(num_imgs)]
        results = multi_apply(
            self._get_targets_single,
            concat_anchor_list,
            concat_valid_flag_list,
            gt_bboxes_list,
            gt_bboxes_ignore_list,
            gt_labels_list,
            img_metas,
            label_channels=label_channels,
            unmap_outputs=unmap_outputs)
        (all_labels, all_label_weights, all_bbox_targets, all_bbox_weights,
         pos_inds_list, neg_inds_list, sampling_results_list) = results[:7]
        rest_results = list(results[7:])  # user-added return values
        # no valid anchors
        if any([labels is None for labels in all_labels]):
            return None
        # sampled anchors of all images
        num_total_pos = sum([max(inds.numel(), 1) for inds in pos_inds_list])
        num_total_neg = sum([max(inds.numel(), 1) for inds in neg_inds_list])
        # split targets to a list w.r.t. multiple levels
        labels_list = images_to_levels(all_labels, num_level_anchors)
        label_weights_list = images_to_levels(all_label_weights,
                                              num_level_anchors)
        bbox_targets_list = images_to_levels(all_bbox_targets,
                                             num_level_anchors)
        bbox_weights_list = images_to_levels(all_bbox_weights,
                                             num_level_anchors)
        res = (labels_list, label_weights_list, bbox_targets_list,
               bbox_weights_list, num_total_pos, num_total_neg)
        if return_sampling_results:
            res = res + (sampling_results_list, )
        for i, r in enumerate(rest_results):  # user-added return values
            rest_results[i] = images_to_levels(r, num_level_anchors)

        return res + tuple(rest_results)

    def loss_single(self, cls_score, bbox_pred, anchors, labels, label_weights,
                    bbox_targets, bbox_weights, num_total_samples):
        """Compute loss of a single scale level.

        Args:
            cls_score (Tensor): Box scores for each scale level
                Has shape (N, num_anchors * num_classes, H, W).
            bbox_pred (Tensor): Box energies / deltas for each scale
                level with shape (N, num_anchors * 4, H, W).
            anchors (Tensor): Box reference for each scale level with shape
                (N, num_total_anchors, 4).
            labels (Tensor): Labels of each anchors with shape
                (N, num_total_anchors).
            label_weights (Tensor): Label weights of each anchor with shape
                (N, num_total_anchors)
            bbox_targets (Tensor): BBox regression targets of each anchor wight
                shape (N, num_total_anchors, 4).
            bbox_weights (Tensor): BBox regression loss weights of each anchor
                with shape (N, num_total_anchors, 4).
            num_total_samples (int): If sampling, num total samples equal to
                the number of total anchors; Otherwise, it is the number of
                positive anchors.

        Returns:
            dict[str, Tensor]: A dictionary of loss components.
        """
        # classification loss
        labels = labels.reshape(-1)
        label_weights = label_weights.reshape(-1)
        cls_score = cls_score.permute(0, 2, 3,
                                      1).reshape(-1, self.cls_out_channels)
        loss_cls = self.loss_cls(
            cls_score, labels, label_weights, avg_factor=num_total_samples)
        # regression loss
        bbox_targets = bbox_targets.reshape(-1, 4)
        bbox_weights = bbox_weights.reshape(-1, 4)
        bbox_pred = bbox_pred.permute(0, 2, 3, 1).reshape(-1, 4)
        if self.reg_decoded_bbox:
            # When the regression loss (e.g. `IouLoss`, `GIouLoss`)
            # is applied directly on the decoded bounding boxes, it
            # decodes the already encoded coordinates to absolute format.
            anchors = anchors.reshape(-1, 4)
            bbox_pred = self.bbox_coder.decode(anchors, bbox_pred)
        loss_bbox = self.loss_bbox(
            bbox_pred,
            bbox_targets,
            bbox_weights,
            avg_factor=num_total_samples)
        return loss_cls, loss_bbox

    @force_fp32(apply_to=('cls_scores', 'bbox_preds'))
    def loss(self,
             cls_scores,
             bbox_preds,
             gt_bboxes,
             gt_labels,
             img_metas,
             gt_bboxes_ignore=None):
        """Compute losses of the head.

        Args:
            cls_scores (list[Tensor]): Box scores for each scale level
                Has shape (N, num_anchors * num_classes, H, W)
            bbox_preds (list[Tensor]): Box energies / deltas for each scale
                level with shape (N, num_anchors * 4, H, W)
            gt_bboxes (list[Tensor]): Ground truth bboxes for each image with
                shape (num_gts, 4) in [tl_x, tl_y, br_x, br_y] format.
            gt_labels (list[Tensor]): class indices corresponding to each box
            img_metas (list[dict]): Meta information of each image, e.g.,
                image size, scaling factor, etc.
            gt_bboxes_ignore (None | list[Tensor]): specify which bounding
                boxes can be ignored when computing the loss. Default: None

        Returns:
            dict[str, Tensor]: A dictionary of loss components.
        """
        featmap_sizes = [featmap.size()[-2:] for featmap in cls_scores]
        assert len(featmap_sizes) == self.anchor_generator.num_levels

        device = cls_scores[0].device

        anchor_list, valid_flag_list = self.get_anchors(
            featmap_sizes, img_metas, device=device)
        label_channels = self.cls_out_channels if self.use_sigmoid_cls else 1
        cls_reg_targets = self.get_targets(
            anchor_list,
            valid_flag_list,
            gt_bboxes,
            img_metas,
            gt_bboxes_ignore_list=gt_bboxes_ignore,
            gt_labels_list=gt_labels,
            label_channels=label_channels)
        if cls_reg_targets is None:
            return None
        (labels_list, label_weights_list, bbox_targets_list, bbox_weights_list,
         num_total_pos, num_total_neg) = cls_reg_targets
        num_total_samples = (
            num_total_pos + num_total_neg if self.sampling else num_total_pos)

        # anchor number of multi levels
        num_level_anchors = [anchors.size(0) for anchors in anchor_list[0]]
        # concat all level anchors and flags to a single tensor
        concat_anchor_list = []
        for i in range(len(anchor_list)):
            concat_anchor_list.append(torch.cat(anchor_list[i]))
        all_anchor_list = images_to_levels(concat_anchor_list,
                                           num_level_anchors)

        losses_cls, losses_bbox = multi_apply(
            self.loss_single,
            cls_scores,
            bbox_preds,
            all_anchor_list,
            labels_list,
            label_weights_list,
            bbox_targets_list,
            bbox_weights_list,
            num_total_samples=num_total_samples)
        return dict(loss_cls=losses_cls, loss_bbox=losses_bbox)

    @force_fp32(apply_to=('cls_scores', 'bbox_preds'))
    def get_bboxes(self,
                   cls_scores,
                   bbox_preds,
                   img_metas,
                   cfg=None,
                   rescale=False,
                   with_nms=True):
        """Transform network output for a batch into bbox predictions.

        Args:
            cls_scores (list[Tensor]): Box scores for each scale level
                Has shape (N, num_anchors * num_classes, H, W)
            bbox_preds (list[Tensor]): Box energies / deltas for each scale
                level with shape (N, num_anchors * 4, H, W)
            img_metas (list[dict]): Meta information of each image, e.g.,
                image size, scaling factor, etc.
            cfg (mmcv.Config | None): Test / postprocessing configuration,
                if None, test_cfg would be used
            rescale (bool): If True, return boxes in original image space.
                Default: False.
            with_nms (bool): If True, do nms before return boxes.
                Default: True.

        Returns:
            list[tuple[Tensor, Tensor]]: Each item in result_list is 2-tuple.
                The first item is an (n, 5) tensor, where the first 4 columns
                are bounding box positions (tl_x, tl_y, br_x, br_y) and the
                5-th column is a score between 0 and 1. The second item is a
                (n,) tensor where each item is the predicted class labelof the
                corresponding box.

        Example:
            >>> import mmcv
            >>> self = AnchorHead(
            >>>     num_classes=9,
            >>>     in_channels=1,
            >>>     anchor_generator=dict(
            >>>         type='AnchorGenerator',
            >>>         scales=[8],
            >>>         ratios=[0.5, 1.0, 2.0],
            >>>         strides=[4,]))
            >>> img_metas = [{'img_shape': (32, 32, 3), 'scale_factor': 1}]
            >>> cfg = mmcv.Config(dict(
            >>>     score_thr=0.00,
            >>>     nms=dict(type='nms', iou_thr=1.0),
            >>>     max_per_img=10))
            >>> feat = torch.rand(1, 1, 3, 3)
            >>> cls_score, bbox_pred = self.forward_single(feat)
            >>> # note the input lists are over different levels, not images
            >>> cls_scores, bbox_preds = [cls_score], [bbox_pred]
            >>> result_list = self.get_bboxes(cls_scores, bbox_preds,
            >>>                               img_metas, cfg)
            >>> det_bboxes, det_labels = result_list[0]
            >>> assert len(result_list) == 1
            >>> assert det_bboxes.shape[1] == 5
            >>> assert len(det_bboxes) == len(det_labels) == cfg.max_per_img
        """
        assert len(cls_scores) == len(bbox_preds)
        num_levels = len(cls_scores)

        device = cls_scores[0].device
        featmap_sizes = [cls_scores[i].shape[-2:] for i in range(num_levels)]
        mlvl_anchors = self.anchor_generator.grid_anchors(
            featmap_sizes, device=device)

        cls_score_list = [cls_scores[i].detach() for i in range(num_levels)]
        bbox_pred_list = [bbox_preds[i].detach() for i in range(num_levels)]

        img_shape = [
            img_metas[i]['img_shape'] for i in range(cls_scores[0].shape[0])
        ]
        scale_factor = [
            img_metas[i]['scale_factor'] for i in range(cls_scores[0].shape[0])
        ]

        if with_nms:
            # some heads don't support with_nms argument
            result_list = self._get_bboxes_single(cls_score_list,
                                                  bbox_pred_list, mlvl_anchors,
                                                  img_shape, scale_factor, cfg,
                                                  rescale)
        else:
            result_list = self._get_bboxes_single(cls_score_list,
                                                  bbox_pred_list, mlvl_anchors,
                                                  img_shape, scale_factor, cfg,
                                                  rescale, with_nms)
        return result_list

    def _get_bboxes_single(self,
                           cls_score_list,
                           bbox_pred_list,
                           mlvl_anchors,
                           img_shapes,
                           scale_factors,
                           cfg,
                           rescale=False,
                           with_nms=True):
        """Transform outputs for a single batch item into bbox predictions.

        Args:
            cls_score_list (list[Tensor]): Box scores for a single scale level
                Has shape (num_anchors * num_classes, H, W).
            bbox_pred_list (list[Tensor]): Box energies / deltas for a single
                scale level with shape (num_anchors * 4, H, W).
            mlvl_anchors (list[Tensor]): Box reference for a single scale level
                with shape (num_total_anchors, 4).
            img_shapes (list[tuple[int]]): Shape of the input image,
                (height, width, 3).
            scale_factors (list[ndarray]): Scale factor of the image arange as
                (w_scale, h_scale, w_scale, h_scale).
            cfg (mmcv.Config): Test / postprocessing configuration,
                if None, test_cfg would be used.
            rescale (bool): If True, return boxes in original image space.
                Default: False.
            with_nms (bool): If True, do nms before return boxes.
                Default: True.

        Returns:
            Tensor: Labeled boxes in shape (n, 5), where the first 4 columns
                are bounding box positions (tl_x, tl_y, br_x, br_y) and the
                5-th column is a score between 0 and 1.
        """
        cfg = self.test_cfg if cfg is None else cfg
        assert len(cls_score_list) == len(bbox_pred_list) == len(mlvl_anchors)
        mlvl_bboxes = []
        mlvl_scores = []
        for cls_score, bbox_pred, anchors in zip(cls_score_list,
                                                 bbox_pred_list, mlvl_anchors):
            assert cls_score.size()[-2:] == bbox_pred.size()[-2:]
            batch_size = cls_score.shape[0]
            cls_score = cls_score.permute(0, 2, 3,
                                          1).reshape(batch_size, -1,
                                                     self.cls_out_channels)
            if self.use_sigmoid_cls:
                scores = cls_score.sigmoid()
            else:
                scores = cls_score.softmax(-1)
            bbox_pred = bbox_pred.permute(0, 2, 3,
                                          1).reshape(batch_size, -1, 4)
            anchors = anchors.repeat(batch_size, 1, 1)
            nms_pre = cfg.get('nms_pre', -1)
            if nms_pre > 0 and scores.shape[1] > nms_pre:
                # Get maximum scores for foreground classes.
                if self.use_sigmoid_cls:
                    max_scores, _ = scores.max(dim=2)
                else:
                    # remind that we set FG labels to [0, num_class-1]
                    # since mmdet v2.0
                    # BG cat_id: num_class
                    max_scores, _ = scores[..., :-1].max(dim=2)

                _, topk_inds = max_scores.topk(nms_pre)
<<<<<<< HEAD
                batch_inds = torch.arange(cls_score.shape[0]).view(
                    -1, 1).expand_as(topk_inds).long()
                anchors = anchors[topk_inds, :]
                bbox_pred = bbox_pred[batch_inds, topk_inds, :]
                scores = scores[batch_inds, topk_inds, :]
            else:
                anchors = anchors.repeat(bbox_pred.shape[0], 1, 1)
            img_shapes = anchors.new_tensor(img_shapes)[..., :2]
=======
                batch_index = torch.arange(0, batch_size).unsqueeze(-1).expand(
                    topk_inds.size()).long()
                anchors = anchors[batch_index, topk_inds, :]
                bbox_pred = bbox_pred[batch_index, topk_inds, :]
                scores = scores[batch_index, topk_inds, :]

            img_shapes = torch.as_tensor(
                img_shapes, dtype=torch.float32,
                device=anchors.device)[..., :2]
>>>>>>> ab7cc2ec
            bboxes = self.bbox_coder.decode(
                anchors, bbox_pred, max_shape=img_shapes)
            mlvl_bboxes.append(bboxes)
            mlvl_scores.append(scores)
        mlvl_bboxes = torch.cat(mlvl_bboxes, dim=1)
        if rescale:
            mlvl_bboxes /= mlvl_bboxes.new_tensor(scale_factors).unsqueeze(1)
        mlvl_scores = torch.cat(mlvl_scores, dim=1)
        # Set max number of box to be feed into nms in deployment
        deploy_nms_pre = cfg.get('deploy_nms_pre', -1)
        if deploy_nms_pre > 0 and torch.onnx.is_in_onnx_export():
            max_scores, _ = mlvl_scores.max(dim=2)
            _, topk_inds = max_scores.topk(deploy_nms_pre)
            batch_inds = torch.arange(mlvl_scores.shape[0]).view(
                -1, 1).expand_as(topk_inds)
            mlvl_scores = mlvl_scores[batch_inds, topk_inds]
            mlvl_bboxes = mlvl_bboxes[batch_inds, topk_inds]
        if self.use_sigmoid_cls:
            # Add a dummy background class to the backend when using sigmoid
            # remind that we set FG labels to [0, num_class-1] since mmdet v2.0
            # BG cat_id: num_class
            padding = mlvl_scores.new_zeros(mlvl_scores.shape[0],
                                            mlvl_scores.shape[1], 1)
            mlvl_scores = torch.cat([mlvl_scores, padding], dim=2)

        if with_nms:
            det_results = []
            for (bboxes, scores) in zip(mlvl_bboxes, mlvl_scores):
                det_bbox, det_label = multiclass_nms(bboxes, scores,
                                                     cfg.score_thr, cfg.nms,
                                                     cfg.max_per_img)
                det_results.append(tuple([det_bbox, det_label]))
            return det_results
        else:
            return mlvl_bboxes, mlvl_scores

    def aug_test(self, feats, img_metas, rescale=False):
        """Test function with test time augmentation.

        Args:
            feats (list[Tensor]): the outer list indicates test-time
                augmentations and inner Tensor should have a shape NxCxHxW,
                which contains features for all images in the batch.
            img_metas (list[list[dict]]): the outer list indicates test-time
                augs (multiscale, flip, etc.) and the inner list indicates
                images in a batch. each dict has image information.
            rescale (bool, optional): Whether to rescale the results.
                Defaults to False.

        Returns:
            list[ndarray]: bbox results of each class
        """
        return self.aug_test_bboxes(feats, img_metas, rescale=rescale)<|MERGE_RESOLUTION|>--- conflicted
+++ resolved
@@ -646,7 +646,6 @@
                     max_scores, _ = scores[..., :-1].max(dim=2)
 
                 _, topk_inds = max_scores.topk(nms_pre)
-<<<<<<< HEAD
                 batch_inds = torch.arange(cls_score.shape[0]).view(
                     -1, 1).expand_as(topk_inds).long()
                 anchors = anchors[topk_inds, :]
@@ -654,18 +653,9 @@
                 scores = scores[batch_inds, topk_inds, :]
             else:
                 anchors = anchors.repeat(bbox_pred.shape[0], 1, 1)
-            img_shapes = anchors.new_tensor(img_shapes)[..., :2]
-=======
-                batch_index = torch.arange(0, batch_size).unsqueeze(-1).expand(
-                    topk_inds.size()).long()
-                anchors = anchors[batch_index, topk_inds, :]
-                bbox_pred = bbox_pred[batch_index, topk_inds, :]
-                scores = scores[batch_index, topk_inds, :]
-
             img_shapes = torch.as_tensor(
                 img_shapes, dtype=torch.float32,
                 device=anchors.device)[..., :2]
->>>>>>> ab7cc2ec
             bboxes = self.bbox_coder.decode(
                 anchors, bbox_pred, max_shape=img_shapes)
             mlvl_bboxes.append(bboxes)
