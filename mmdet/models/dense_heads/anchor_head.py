--- conflicted
+++ resolved
@@ -639,22 +639,18 @@
                 scores = cls_score.sigmoid()
             else:
                 scores = cls_score.softmax(-1)
-<<<<<<< HEAD
             bbox_pred = bbox_pred.permute(0, 2, 3,
                                           1).reshape(batch_size, -1, 4)
-            nms_pre = cfg.get('nms_pre', -1)
-            if nms_pre > 0 and scores.shape[1] > nms_pre:
-=======
-            bbox_pred = bbox_pred.permute(1, 2, 0).reshape(-1, 4)
             # Always keep topk op for dynamic input in onnx
             if nms_pre_tensor > 0 and (torch.onnx.is_in_onnx_export()
                                        or scores.shape[-2] > nms_pre_tensor):
                 from torch import _shape_as_tensor
                 # keep shape as tensor and get k
-                num_anchor = _shape_as_tensor(scores)[-2]
+                num_anchor = _shape_as_tensor(scores)[-2].to(
+                    nms_pre_tensor.device)
                 nms_pre = torch.where(nms_pre_tensor < num_anchor,
                                       nms_pre_tensor, num_anchor)
->>>>>>> 9946e121
+
                 # Get maximum scores for foreground classes.
                 if self.use_sigmoid_cls:
                     max_scores, _ = scores.max(dim=2)
