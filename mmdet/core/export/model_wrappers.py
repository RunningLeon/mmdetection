--- conflicted
+++ resolved
@@ -52,8 +52,24 @@
             dets, labels = batch_dets[i], batch_labels[i]
             if rescale:
                 scale_factor = img_metas[i]['scale_factor']
+
+                if isinstance(scale_factor, (list, tuple, np.ndarray)):
+                    assert len(scale_factor) == 4
+                    scale_factor = np.array(scale_factor)[None, :]  # [1,4]
                 dets[:, :4] /= scale_factor
+
+            if 'border' in img_metas[i]:
+                # offset pixel of the top-left corners between original image
+                # and padded/enlarged image, 'border' is used when exporting
+                # CornerNet and CentripetalNet to onnx
+                x_off = img_metas[i]['border'][2]
+                y_off = img_metas[i]['border'][0]
+                dets[:, [0, 2]] -= x_off
+                dets[:, [1, 3]] -= y_off
+                dets[:, :4] *= (dets[:, :4] > 0).astype(dets.dtype)
+
             dets_results = bbox2result(dets, labels, len(self.CLASSES))
+
             if batch_masks is not None:
                 masks = batch_masks[i]
                 img_h, img_w = img_metas[i]['img_shape'][:2]
@@ -131,7 +147,6 @@
         ort_outputs = self.io_binding.copy_outputs_to_cpu()
         return ort_outputs
 
-<<<<<<< HEAD
 
 class TensorRTDetector(DeployBaseDetector):
     """Wrapper for detector's inference with TensorRT."""
@@ -154,46 +169,4 @@
             outputs = self.model({'input': input_data})
             outputs = [outputs[name] for name in self.output_names]
         outputs = [out.detach().cpu().numpy() for out in outputs]
-        return outputs
-=======
-        results = []
-        for i in range(batch_size):
-            scale_factor = img_metas[i]['scale_factor']
-            dets, labels = batch_dets[i], batch_labels[i]
-            if isinstance(scale_factor, (list, tuple, np.ndarray)):
-                assert len(scale_factor) == 4
-                scale_factor = np.array(scale_factor)[None, :]  # [1,4]
-            dets[:, :4] /= scale_factor
-            if 'border' in img_metas[i]:
-                # offset pixel of the top-left corners between original image
-                # and padded/enlarged image, 'border' is used when exporting
-                # CornerNet and CentripetalNet to onnx
-                x_off = img_metas[i]['border'][2]
-                y_off = img_metas[i]['border'][0]
-                dets[:, [0, 2]] -= x_off
-                dets[:, [1, 3]] -= y_off
-                dets[:, :4] *= (dets[:, :4] > 0).astype(dets.dtype)
-            dets_results = bbox2result(dets, labels, len(self.CLASSES))
-            if batch_masks is not None:
-                masks = batch_masks[i]
-                img_h, img_w = img_metas[i]['img_shape'][:2]
-                ori_h, ori_w = img_metas[i]['ori_shape'][:2]
-                masks = masks[:, :img_h, :img_w]
-                mask_dtype = masks.dtype
-                masks = masks.astype(np.float32)
-                masks = torch.from_numpy(masks)
-                masks = torch.nn.functional.interpolate(
-                    masks.unsqueeze(0), size=(ori_h, ori_w))
-                masks = masks.squeeze(0).detach().numpy()
-                # convert mask to range(0,1)
-                if mask_dtype != np.bool:
-                    masks /= 255
-                masks = masks >= 0.5
-                segms_results = [[] for _ in range(len(self.CLASSES))]
-                for j in range(len(dets)):
-                    segms_results[labels[j]].append(masks[j])
-                results.append((dets_results, segms_results))
-            else:
-                results.append(dets_results)
-        return results
->>>>>>> 52c935d2
+        return outputs