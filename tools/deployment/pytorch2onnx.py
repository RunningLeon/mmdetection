--- conflicted
+++ resolved
@@ -128,44 +128,36 @@
         pytorch_results = model(
             img_list, img_metas=img_meta_list, return_loss=False,
             rescale=True)[0]
-        # get onnx output
+
         img_list = [_.cuda().contiguous() for _ in img_list]
         if dynamic_export:
-<<<<<<< HEAD
             img_list = img_list + [_.flip(-1).contiguous() for _ in img_list]
             img_meta_list = img_meta_list * 2
+        # get onnx output
         onnx_results = onnx_model(
             img_list, img_metas=img_meta_list, return_loss=False)[0]
-=======
-            # test batch with two input images
-            feed_input_img = np.vstack([feed_input_img, feed_input_img])
-        sess = rt.InferenceSession(output_file, session_options)
-        onnx_outputs = sess.run(None, {net_feed_input[0]: feed_input_img})
-        output_names = [_.name for _ in sess.get_outputs()]
-        output_shapes = [_.shape for _ in onnx_outputs]
-        print(f'ONNX Runtime output names: {output_names}, \
-            output shapes: {output_shapes}')
-        # get last image's outputs
-        onnx_outputs = [_[-1] for _ in onnx_outputs]
-        ort_dets, ort_labels = onnx_outputs[:2]
-        onnx_results = bbox2result(ort_dets, ort_labels, num_classes)
-        if model.with_mask:
-            segm_results = onnx_outputs[2]
-            if segm_results.dtype != np.bool:
-                segm_results = (segm_results * 255).astype(np.uint8)
-            cls_segms = [[] for _ in range(num_classes)]
-            for i in range(ort_dets.shape[0]):
-                cls_segms[ort_labels[i]].append(segm_results[i])
-            onnx_results = (onnx_results, cls_segms)
->>>>>>> a8c681d2
         # visualize predictions
+        score_thr = 0.3
         if show:
-            from mmdet.apis import show_result_pyplot
-            show_img = mmcv.imread(test_img)
-            show_result_pyplot(
-                model, show_img, pytorch_results, title='Pytorch')
-            show_result_pyplot(
-                model, show_img, onnx_results, title='ONNXRuntime')
+            out_file_ort, out_file_pt = None, None
+        else:
+            out_file_ort, out_file_pt = 'show-ort.png', 'show-pt.png'
+
+        show_img = mmcv.imread(test_img)
+        model.show_result(
+            show_img,
+            pytorch_results,
+            score_thr=score_thr,
+            show=True,
+            win_name='PyTorch',
+            out_file=out_file_pt)
+        onnx_model.show_result(
+            show_img,
+            onnx_results,
+            score_thr=score_thr,
+            show=True,
+            win_name='ONNXRuntime',
+            out_file=out_file_ort)
 
         # compare a part of result
         if model.with_mask:
